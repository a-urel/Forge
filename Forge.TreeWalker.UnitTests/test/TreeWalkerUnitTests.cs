//-----------------------------------------------------------------------
// <copyright file="TreeWalkerUnitTests.cs" company="Microsoft">
//     Copyright (c) Microsoft Corporation.  All rights reserved.
// </copyright>
// <summary>
//     Tests the TreeWalkerSession class.
// </summary>
//-----------------------------------------------------------------------

namespace Microsoft.Forge.TreeWalker.UnitTests
{
    using System;
    using System.Collections.Generic;
    using System.IO;
    using System.Threading;
    using System.Threading.Tasks;
    using Microsoft.VisualStudio.TestTools.UnitTesting;

<<<<<<< HEAD
<<<<<<< HEAD
    using Forge.DataContracts;
    using Forge.TreeWalker;
    using Forge.TreeWalker.ForgeExceptions;
=======
=======
>>>>>>> 84c66003
    using Microsoft.Forge.Attributes;
    using Microsoft.Forge.DataContracts;
    using Microsoft.Forge.TreeWalker;
    using Microsoft.Forge.TreeWalker.ForgeExceptions;
<<<<<<< HEAD
>>>>>>> 148edc7... Changing assembly and namespace to Microsoft.Forge.TreeWalker.
=======
>>>>>>> 84c66003
    using Newtonsoft.Json;

    [TestClass]
    public class TreeWalkerUnitTests
    {
        private const string TardigradeSchemaPath = "test\\ExampleSchemas\\TardigradeSchema.json";
        private const string TestEvaluateInputTypeSchemaPath = "test\\ExampleSchemas\\TestEvaluateInputTypeSchema.json";
        private const string LeafNodeSummarySchemaPath = "test\\ExampleSchemas\\LeafNodeSummarySchema.json";
        private const string SubroutineSchemaPath = "test\\ExampleSchemas\\SubroutineSchema.json";

        private Guid sessionId;
        private IForgeDictionary forgeState = new ForgeDictionary(new Dictionary<string, object>(), Guid.Empty, Guid.Empty);
        private dynamic UserContext = new System.Dynamic.ExpandoObject();
        private ITreeWalkerCallbacks callbacks;
        private CancellationToken token;
        private TreeWalkerParameters parameters;
        private TreeWalkerSession session;
        private Dictionary<string, ForgeTree> forgeTrees = new Dictionary<string, ForgeTree>();

        public void TestInitialize(string jsonSchema, string treeName = null)
        {
            // Initialize contexts, callbacks, and actions.
            this.sessionId = Guid.NewGuid();
            this.forgeState = new ForgeDictionary(new Dictionary<string, object>(), this.sessionId, this.sessionId);
            this.callbacks = new TreeWalkerCallbacks();
            this.token = new CancellationTokenSource().Token;

            this.UserContext.Name = "MyName";
            this.UserContext.ResourceType = "Container";

            this.UserContext.GetCount = (Func<Int32>)(() =>
            {
                return 1;
            });

            this.UserContext.GetCountAsync = (Func<Task<Int32>>)(() =>
            {
                return Task.FromResult(2);
            });

            this.parameters = new TreeWalkerParameters(
                this.sessionId,
                jsonSchema,
                this.forgeState,
                this.callbacks,
                this.token)
            {
                UserContext = this.UserContext,
                ForgeActionsAssembly = typeof(CollectDiagnosticsAction).Assembly,
                InitializeSubroutineTree = this.InitializeSubroutineTree,
                TreeName = treeName
            };

            this.session = new TreeWalkerSession(this.parameters);
        }

        public void TestSubroutineInitialize(string jsonSchema, string treeName = "RootTree")
        {
            // Subroutine tests use a ForgeSchema file that deserializes to a Dictionary of TreeName to ForgeTree.
            this.forgeTrees = JsonConvert.DeserializeObject<Dictionary<string, ForgeTree>>(jsonSchema);
            ForgeTree forgeTree = this.forgeTrees[treeName];
            string rootSchema = JsonConvert.SerializeObject(forgeTree);

            this.TestInitialize(rootSchema, treeName);
        }

        public void TestFromFileInitialize(string filePath, string treeName = null)
        {
            string jsonSchema = File.ReadAllText(Path.Combine(Environment.CurrentDirectory, filePath));
            if (treeName == null)
            {
                this.TestInitialize(jsonSchema, treeName);
            }
            else
            {
                this.TestSubroutineInitialize(jsonSchema, treeName);
            }
        }

        [TestMethod]
        public void TestTreeWalkerSession_Constructor()
        {
            this.TestFromFileInitialize(filePath: TardigradeSchemaPath);

            // Test 1 - Verify jsonSchema was successfully deserialized in constructor.
            Assert.AreEqual("Action", this.session.Schema.Tree["Tardigrade"].Type.ToString());

            // Test 2 - Verify the Status is Initialized.
            Assert.AreEqual("Initialized", this.session.Status, "Expected WalkTree status to be Initialized after initializing TreeWalkerSession.");
        }

        [TestMethod]
        public void TestTreeWalkerSession_VisitNode_Success()
        {
            this.TestFromFileInitialize(filePath: TardigradeSchemaPath);

            // Test - VisitNode and expect the first child to be returned.
            string expected = "Tardigrade";
            string actualNextTreeNodeKey = this.session.VisitNode("Container").GetAwaiter().GetResult();

            Assert.AreEqual(expected, actualNextTreeNodeKey, "Expected VisitNode(Container) to return Tardigrade.");
        }

        [TestMethod]
        public void TestTreeWalkerSession_VisitNode_LeafNode_Success()
        {
            this.TestFromFileInitialize(filePath: TardigradeSchemaPath);

            // Test - VisitNode on node of Leaf type and confirm it does not throw.
            string expected = null;
            string actualNextTreeNodeKey = this.session.VisitNode("Tardigrade_Success").GetAwaiter().GetResult();

            Assert.AreEqual(expected, actualNextTreeNodeKey, "Expected VisitNode(Tardigrade_Success) to return without throwing.");
        }

        [TestMethod]
        public void TestTreeWalkerSession_VisitNode_NoTimeout_Success()
        {
            this.TestFromFileInitialize(filePath: TardigradeSchemaPath);

            // Test - VisitNode with no Timeout and execute an Action with no Timeout set. Confirm we do not throw exceptions.
            string expected = "Tardigrade_Success";
            string actualNextTreeNodeKey = this.session.VisitNode("Tardigrade").GetAwaiter().GetResult();
            Assert.AreEqual(expected, actualNextTreeNodeKey, "Expected VisitNode(Tardigrade) to return Tardigrade_Success without throwing exception.");
        }

        [TestMethod]
        public void TestTreeWalkerSession_WalkTree_Success()
        {
            this.TestFromFileInitialize(filePath: TardigradeSchemaPath);

            // Test - WalkTree and expect the Status to be RanToCompletion.
            string actualStatus = this.session.WalkTree("Root").GetAwaiter().GetResult();
            Assert.AreEqual("RanToCompletion", actualStatus, "Expected WalkTree to run to completion.");
        }

        [TestMethod]
        public void TestTreeWalkerSession_WalkTree_ActionThrowsException_TimeoutOnAction()
        {
            // Initialize TreeWalkerSession with a schema containing Action that throws exception.
            this.TestInitialize(jsonSchema: ForgeSchemaHelper.ActionException_Fail);

            // Test - WalkTree and expect the Status to be TimeoutOnAction due to unexpected exceptions thrown in action.
            Assert.ThrowsException<ActionTimeoutException>(() => 
            {
                string temp = this.session.WalkTree("Root").GetAwaiter().GetResult();
            }, "Expected WalkTree to timeout on action because the Action threw exceptions with no Continuation flags set.");

            string actualStatus = this.session.Status;
            Assert.AreEqual("TimeoutOnAction", actualStatus, "Expected WalkTree to timeout on action because the Action threw exceptions with no Continuation flags set.");
        }

        [TestMethod]
        public void TestTreeWalkerSession_WalkTree_ActionThrowsException_ContinuationOnRetryExhaustion()
        {
            // Initialize TreeWalkerSession with a schema containing Action that throws exception but has ContinuationOnRetryExhaustion flag set.
            this.TestInitialize(jsonSchema: ForgeSchemaHelper.ActionException_ContinuationOnRetryExhaustion);

            // Test - Expect WalkTree to be successful because the TreeAction exhausted retries but ContinuationOnRetryExhaustion flag was set.
            string actualStatus = this.session.WalkTree("Root").GetAwaiter().GetResult();
            Assert.AreEqual("RanToCompletion", actualStatus, "Expected WalkTree to be successful because the TreeAction exhausted retries but ContinuationOnRetryExhaustion flag was set.");

            ActionResponse actionResponse = this.session.GetLastActionResponse();
            Assert.AreEqual("RetryExhaustedOnAction", actionResponse.Status, "Expected WalkTree to be successful because the TreeAction exhausted retries but ContinuationOnRetryExhaustion flag was set.");
        }

        [TestMethod]
        public void TestTreeWalkerSession_WalkTree_ActionHasDelay_TimeoutOnAction()
        {
            // Initialize TreeWalkerSession with a schema containing Action that will time out.
            this.TestInitialize(jsonSchema: ForgeSchemaHelper.ActionDelay_Fail);

            // Test - WalkTree and expect the Status to be TimeoutOnAction due to Action timing out.
            Assert.ThrowsException<ActionTimeoutException>(() => 
            {
                string temp = this.session.WalkTree("Root").GetAwaiter().GetResult();
            }, "Expected WalkTree to timeout on action because the Action timed out with no Continuation flags set.");

            string actualStatus = this.session.Status;
            Assert.AreEqual("TimeoutOnAction", actualStatus, "Expected WalkTree to timeout on action because the Action timed out with no Continuation flags set.");
        }

        [TestMethod]
        public void TestTreeWalkerSession_WalkTree_ActionHasDelay_ContinuationOnTimeout()
        {
            // Initialize TreeWalkerSession with a schema containing Action that will time out but has ContinuationOnTimeout flag set.
            this.TestInitialize(jsonSchema: ForgeSchemaHelper.ActionDelay_ContinuationOnTimeout);

            // Test - Expect WalkTree to be successful because the TreeAction timed out but ContinuationOnTimeout flag was set.
            string actualStatus = this.session.WalkTree("Root").GetAwaiter().GetResult();
            Assert.AreEqual("RanToCompletion", actualStatus, "Expected WalkTree to be successful because the TreeAction timed out but ContinuationOnTimeout flag was set.");

            ActionResponse actionResponse = this.session.GetLastActionResponse();
            Assert.AreEqual("TimeoutOnAction", actionResponse.Status, "Expected WalkTree to be successful because the TreeAction timed out but ContinuationOnTimeout flag was set.");
        }

        [TestMethod]
        public void TestTreeWalkerSession_WalkTree_ActionHasDelay_ContinuationOnTimeout_RetryPolicy_TimeoutInAction()
        {
            // Initialize TreeWalkerSession with a schema containing Action with RetryPolicy that will time out inside the Action but has ContinuationOnTimeout flag set.
            this.TestInitialize(jsonSchema: ForgeSchemaHelper.ActionDelay_ContinuationOnTimeout_RetryPolicy_TimeoutInAction);

            // Test - Expect WalkTree to be successful because the TreeAction timed out but ContinuationOnTimeout flag was set.
            string actualStatus = this.session.WalkTree("Root").GetAwaiter().GetResult();
            Assert.AreEqual("RanToCompletion", actualStatus, "Expected WalkTree to be successful because the TreeAction timed out but ContinuationOnTimeout flag was set.");

            ActionResponse actionResponse = this.session.GetLastActionResponse();
            Assert.AreEqual("TimeoutOnAction", actionResponse.Status, "Expected WalkTree to be successful because the TreeAction timed out but ContinuationOnTimeout flag was set.");
        }

        [TestMethod]
        public void TestTreeWalkerSession_WalkTree_ActionHasDelay_ContinuationOnTimeout_RetryPolicy_TimeoutBetweenRetries()
        {
            // Initialize TreeWalkerSession with a schema containing Action with RetryPolicy that will time out between retry attempts but has ContinuationOnTimeout flag set.
            this.TestInitialize(jsonSchema: ForgeSchemaHelper.ActionDelay_ContinuationOnTimeout_RetryPolicy_TimeoutBetweenRetries);

            // Test - Expect WalkTree to be successful because the TreeAction timed out but ContinuationOnTimeout flag was set.
            string actualStatus = this.session.WalkTree("Root").GetAwaiter().GetResult();
            Assert.AreEqual("RanToCompletion", actualStatus, "Expected WalkTree to be successful because the TreeAction timed out but ContinuationOnTimeout flag was set.");

            ActionResponse actionResponse = this.session.GetLastActionResponse();
            Assert.AreEqual("TimeoutOnAction", actionResponse.Status, "Expected WalkTree to be successful because the TreeAction timed out but ContinuationOnTimeout flag was set.");
        }

        [TestMethod]
        public void TestTreeWalkerSession_WalkTree_CancelledBeforeExecution()
        {
            this.TestFromFileInitialize(filePath: TardigradeSchemaPath);

            // Test - CancelWalkTree before WalkTree and expect the Status to be CancelledBeforeExecution.
            this.session.CancelWalkTree();

            Assert.ThrowsException<TaskCanceledException>(() => 
            {
                string temp = this.session.WalkTree("Root").GetAwaiter().GetResult();
            }, "Expected WalkTree to throw exception after calling CancelWalkTree.");

            string actualStatus = this.session.Status;
            Assert.AreEqual("CancelledBeforeExecution", actualStatus, "Expected WalkTree to be cancelled before execution after calling CancelWalkTree.");
        }

        [TestMethod]
        public void TestTreeWalkerSession_WalkTree_ActionWithDelay_CancelWalkTree()
        {
            // Initialize TreeWalkerSession with a schema containing Action with delay.
            // This gives us time to start WalkTree before calling CancelWalkTree.
            this.TestInitialize(jsonSchema: ForgeSchemaHelper.ActionDelay_ContinuationOnTimeout_RetryPolicy_TimeoutInAction);

            // Test - WalkTree then CancelWalkTree while WalkTree is running and expect the Status to be Cancelled.
            Task<string> task = this.session.WalkTree("Root");
            Thread.Sleep(25);
            this.session.CancelWalkTree();
            Assert.ThrowsException<OperationCanceledException>(() => 
            {
                string temp = task.GetAwaiter().GetResult();
            }, "Expected WalkTree to throw exception after calling CancelWalkTree.");

            string actualStatus = this.session.Status;
            Assert.AreEqual("Cancelled", actualStatus, "Expected WalkTree to be cancelled after calling CancelWalkTree.");
        }

        [TestMethod]
        public void TestTreeWalkerSession_WalkTree_Failed_MissingKey()
        {
            this.TestFromFileInitialize(filePath: TardigradeSchemaPath);

            // Test - WalkTree and expect the Status to be Failed because the key does not exist which threw an exception.
            Assert.ThrowsException<KeyNotFoundException>(() => 
            {
                string temp = this.session.WalkTree("MissingKey").GetAwaiter().GetResult();
            }, "Expected WalkTree to fail because the key does not exist.");

            string actualStatus = this.session.Status;
            Assert.AreEqual("Failed", actualStatus, "Expected WalkTree to fail because the key does not exist.");
        }

        [TestMethod]
        public void TestTreeWalkerSession_WalkTree_NoChildMatched()
        {
            this.TestInitialize(jsonSchema: ForgeSchemaHelper.NoChildMatch);

            // Test - WalkTree and expect the Status to be NoChildMatched.
            string actualStatus = this.session.WalkTree("Root").GetAwaiter().GetResult();
            Assert.AreEqual("RanToCompletion_NoChildMatched", actualStatus, "Expected WalkTree to end with NoChildMatched status.");
        }

        [TestMethod]
        public void TestGetCurrentTreeNode()
        {
            this.TestFromFileInitialize(filePath: TardigradeSchemaPath);

            // Test 1 - Confirm GetCurrentTreeNode returns null before walking tree.
            Assert.AreEqual(null, this.session.GetCurrentTreeNode().GetAwaiter().GetResult(), "Expected CurrentTreeNode to be null before starting walk tree.");

            // Test 2 - Confirm GetCurrentTreeNode returns last node visited after walking tree.
            this.session.WalkTree("Root").GetAwaiter().GetResult();
            Assert.AreEqual("Tardigrade_Success", this.session.GetCurrentTreeNode().GetAwaiter().GetResult(), "Expected CurrentTreeNode to equal the last node visited.");
        }

        [TestMethod]
        public void TestGetLastTreeAction()
        {
            this.TestFromFileInitialize(filePath: TardigradeSchemaPath);

            // Test 1 - Confirm GetLastTreeAction returns null before walking tree.
            Assert.AreEqual(null, this.session.GetLastTreeAction().GetAwaiter().GetResult(), "Expected LastTreeAction to be null before starting walk tree.");

            // Test 2 - Confirm GetLastTreeAction returns last tree action executed after walking tree.
            this.session.WalkTree("Root").GetAwaiter().GetResult();
            Assert.AreEqual("Tardigrade_TardigradeAction", this.session.GetLastTreeAction().GetAwaiter().GetResult(), "Expected LastTreeAction to equal the last tree action executed.");
        }

        [TestMethod]
        public void TestGetOutput()
        {
            this.TestFromFileInitialize(filePath: TardigradeSchemaPath);

            string actualStatus = this.session.WalkTree("Root").GetAwaiter().GetResult();
            Assert.AreEqual("RanToCompletion", actualStatus, "Expected WalkTree to run to completion.");

            // Test 1 - Confirm ActionResponse can be read from GetOutputAsync.
            ActionResponse actionResponse = this.session.GetOutputAsync("Container_CollectDiagnosticsAction").GetAwaiter().GetResult();
            Assert.AreEqual(
                "RunCollectDiagnostics.exe_Results",
                actionResponse.Output,
                "Expected to successfully read ActionResponse.Output.");

            Assert.AreEqual(
                "Success",
                actionResponse.Status,
                "Expected to successfully read ActionResponse.Status.");

            // Test 2 - Confirm ActionResponse can be read from GetOutput.
            actionResponse = this.session.GetOutput("Container_CollectDiagnosticsAction");
            Assert.AreEqual(
                "RunCollectDiagnostics.exe_Results",
                actionResponse.Output,
                "Expected to successfully read ActionResponse.Output.");

            Assert.AreEqual(
                "Success",
                actionResponse.Status,
                "Expected to successfully read ActionResponse.Status.");

            // Test 3 - Confirm ActionResponse can be read from GetLastActionResponseAsync.
            actionResponse = this.session.GetLastActionResponseAsync().GetAwaiter().GetResult();
            Assert.AreEqual(
                "Success",
                actionResponse.Status,
                "Expected to successfully read ActionResponse.Status.");

            // Test 4 - Confirm ActionResponse can be read from GetLastActionResponse.
            actionResponse = this.session.GetLastActionResponse();
            Assert.AreEqual(
                "Success",
                actionResponse.Status,
                "Expected to successfully read ActionResponse.Status.");
        }

        [TestMethod]
        public void Test_EvaluateInputType_Success()
        {
            this.TestFromFileInitialize(filePath: TestEvaluateInputTypeSchemaPath);

            // Test - WalkTree to execute an Action with its ActionInput type defined in the ActionDefinition.InputType.
            string actualStatus = this.session.WalkTree("Root").GetAwaiter().GetResult();
            Assert.AreEqual("RanToCompletion", actualStatus);

            Assert.AreEqual(
                true,
                this.session.GetLastActionResponse().Output,
                "Expected to successfully retrieve the Func output value from the action.");
        }

        [TestMethod]
        public void Test_EvaluateInputType_UnexpectedFieldFail()
        {
            this.TestInitialize(jsonSchema: ForgeSchemaHelper.TestEvaluateInputType_FailOnField_Action);

            // Test - WalkTree and expect the Status to be Failed_EvaluateDynamicProperty
            //        because ActionInput type defined in the ActionDefinition.InputType contained an unexpected public Field.
            string actual;
            Assert.ThrowsException<EvaluateDynamicPropertyException>(() => 
            {
                actual = this.session.WalkTree("Root").GetAwaiter().GetResult();
            }, "Expected WalkTree to fail because ActionInput type defined in the ActionDefinition.InputType contained an unexpected public Field.");

            actual = this.session.Status;
            Assert.AreEqual(
                "Failed_EvaluateDynamicProperty",
                actual,
                "Expected WalkTree to fail because ActionInput type defined in the ActionDefinition.InputType contained an unexpected public Field.");
        }

        [TestMethod]
        public void Test_EvaluateInputType_UnexpectedPropertyFail()
        {
            this.TestInitialize(jsonSchema: ForgeSchemaHelper.TestEvaluateInputTypeAction_UnexpectedPropertyFail);

            // Test - WalkTree and expect the Status to be Failed_EvaluateDynamicProperty
            //        because the schema contained a Property that does not exist in ActionDefinition.InputType.
            string actual;
            Assert.ThrowsException<EvaluateDynamicPropertyException>(() => 
            {
                actual = this.session.WalkTree("Root").GetAwaiter().GetResult();
            }, "Expected WalkTree to fail because the schema contained a Property that does not exist in ActionDefinition.InputType.");

            actual = this.session.Status;
            Assert.AreEqual(
                "Failed_EvaluateDynamicProperty",
                actual,
                "Expected WalkTree to fail because the schema contained a Property that does not exist in ActionDefinition.InputType.");
        }

        [TestMethod]
        public void Test_EvaluateInputType_ParameterizedConstructorFail()
        {
            this.TestInitialize(jsonSchema: ForgeSchemaHelper.TestEvaluateInputType_FailOnNonEmptyCtor_Action);

            // Test - WalkTree and expect the Status to be Failed_EvaluateDynamicProperty
            //        because its ActionDefinition.InputType did not have a parameterless constructor.
            string actual;
            Assert.ThrowsException<EvaluateDynamicPropertyException>(() => 
            {
                actual = this.session.WalkTree("Root").GetAwaiter().GetResult();
            }, "Expected WalkTree to fail because its ActionDefinition.InputType did not have a parameterless constructor.");

            actual = this.session.Status;
            Assert.AreEqual(
                "Failed_EvaluateDynamicProperty",
                actual,
                "Expected WalkTree to fail because its ActionDefinition.InputType did not have a parameterless constructor.");
        }

        [TestMethod]
        public void Test_LeafNodeSummaryAction_Success()
        {
            this.TestInitialize(jsonSchema: ForgeSchemaHelper.LeafNodeSummaryAction);

            // Test - WalkTree to execute a LeafNodeSummaryAction node with its ActionInput set to ActionResponse properties.
            string actualStatus = this.session.WalkTree("Root").GetAwaiter().GetResult();
            Assert.AreEqual("RanToCompletion", actualStatus);

            ActionResponse leafActionResponse = this.session.GetLastActionResponse();
            Assert.AreEqual(
                "Success",
                leafActionResponse.Status,
                "Expected to successfully retrieve the Func output value from the action.");

            Assert.AreEqual(
                1,
                leafActionResponse.StatusCode,
                "Expected to successfully retrieve the Func output value from the action.");

            Assert.AreEqual(
                "TheResult",
                leafActionResponse.Output,
                "Expected to successfully retrieve the Func output value from the action.");
        }

        [TestMethod]
        public void Test_LeafNodeSummaryAction_InputAsObject_Success()
        {
            this.TestFromFileInitialize(filePath: LeafNodeSummarySchemaPath);

            // Test - WalkTree to execute a LeafNodeSummaryAction node with its ActionInput set to ActionResponse object of the previously ran Action in the parent node.
            string actualStatus = this.session.WalkTree("Root").GetAwaiter().GetResult();
            Assert.AreEqual("RanToCompletion", actualStatus);

            ActionResponse leafActionResponse = this.session.GetLastActionResponse();
            Assert.AreEqual(
                "Success",
                leafActionResponse.Status,
                "Expected to successfully retrieve the Func output value from the action.");

            Assert.AreEqual(
                "TheCommand_Results",
                leafActionResponse.Output,
                "Expected to successfully retrieve the Func output value from the action.");
        }

        [TestMethod]
        public void Test_ExternalExecutors()
        {
            this.TestInitialize(jsonSchema: ForgeSchemaHelper.ExternalExecutors);

            Dictionary<string, Func<string, CancellationToken, Task<object>>> externalExecutors = new Dictionary<string, Func<string, CancellationToken, Task<object>>>();
	        externalExecutors.Add("External|", External);

            this.parameters.ExternalExecutors = externalExecutors;
            this.session = new TreeWalkerSession(this.parameters);

            // Test - WalkTree to execute an Action with an ActionInput that uses an external executor. Confirm expected results.
            string actualStatus = this.session.WalkTree("Root").GetAwaiter().GetResult();
            Assert.AreEqual("RanToCompletion", actualStatus);

            ActionResponse leafActionResponse = this.session.GetLastActionResponse();
            Assert.AreEqual(
                "StatusResult_Executed",
                leafActionResponse.Status,
                "Expected to successfully retrieve the Func output value from the action.");
        }

        [TestMethod]
        public void Test_SubroutineAction_ConfirmLastActionResponseGetsPersisted_Success()
        {
            this.TestFromFileInitialize(filePath: SubroutineSchemaPath, treeName: "ParentTree");

            // Test - WalkTree to execute a SubroutineAction. Subroutine tree contains an action, defines a RootTreeNodeKey, and queries TreeInput from the schema.
            //        Confirm the output of the SubroutineAction is the last ActionResponse in the Subroutine tree.
            string actualStatus = this.session.WalkTree("Root").GetAwaiter().GetResult();
            Assert.AreEqual("RanToCompletion", actualStatus);

            ActionResponse subroutineActionResponse = this.session.GetOutput("Root_Subroutine");
            Assert.AreEqual(
                "Success",
                subroutineActionResponse.Status,
                "Expected to successfully retrieve the output value from the action that matches the last action response of the subroutine tree.");

            Assert.AreEqual(
                10,
                subroutineActionResponse.StatusCode,
                "Expected to successfully retrieve the output value from the action that matches the last action response of the subroutine tree.");
        }

        [TestMethod]
        public void Test_SubroutineAction_NoActions_Success()
        {
            this.TestSubroutineInitialize(jsonSchema: ForgeSchemaHelper.SubroutineAction_NoActions, treeName: "RootTree");

            // Test - WalkTree to execute a SubroutineAction. Subroutine tree contains no Actions. Subroutine tree does not specify RootTreeNodeKey, so expect to visit "Root" be default.
            //        Confirm the output of the SubroutineAction is the Status of the Subroutine tree walker session.
            string actualStatus = this.session.WalkTree("Root").GetAwaiter().GetResult();
            Assert.AreEqual("RanToCompletion", actualStatus);

            ActionResponse subroutineActionResponse = this.session.GetOutput("Root_Subroutine");
            Assert.AreEqual(
                "RanToCompletion",
                subroutineActionResponse.Status,
                "Expected to successfully retrieve the Status of the subroutine session, since the subroutine tree contained no Actions.");
        }

        [TestMethod]
        public void Test_SubroutineAction_ConfirmIntermediatesUsePersistedSessionIdOnRehydration_Success()
        {
            this.TestSubroutineInitialize(jsonSchema: ForgeSchemaHelper.SubroutineAction_NoActions, treeName: "RootTree");

            // WalkTree to execute a SubroutineAction.
            string actualStatus = this.session.WalkTree("Root").GetAwaiter().GetResult();
            Assert.AreEqual("RanToCompletion", actualStatus);

            ActionResponse subroutineActionResponse = this.session.GetOutput("Root_Subroutine");
            Assert.AreEqual(
                "RanToCompletion",
                subroutineActionResponse.Status,
                "Expected to successfully retrieve the Status of the subroutine session, since the subroutine tree contained no Actions.");

            // Cache the original subroutine SessionId to check against later.
            SubroutineIntermediates subroutineIntermediates = this.forgeState.GetValue<SubroutineIntermediates>("Root_Subroutine" + TreeWalkerSession.IntermediatesSuffix).GetAwaiter().GetResult();
            Guid subroutineSessionId = subroutineIntermediates.SessionId;

            // Brain surgery to make it look like we failed over during SubroutineAction before the ActionResponse was persisted.
            this.forgeState.Set<ActionResponse>("Root_Subroutine" + TreeWalkerSession.ActionResponseSuffix, null).GetAwaiter().GetResult();
            this.session = new TreeWalkerSession(this.session.Parameters);

            actualStatus = this.session.WalkTree("Root").GetAwaiter().GetResult();
            Assert.AreEqual("RanToCompletion", actualStatus);

            // Test - Confirm the SubroutineIntermediates.SessionId is persisted and gets re-used on rehydration.
            subroutineIntermediates = this.forgeState.GetValue<SubroutineIntermediates>("Root_Subroutine" + TreeWalkerSession.IntermediatesSuffix).GetAwaiter().GetResult();
            Assert.AreEqual(subroutineSessionId, subroutineIntermediates.SessionId);
        }

        [TestMethod]
        public void Test_SubroutineAction_ParallelSubroutineActions_Success()
        {
            this.TestSubroutineInitialize(jsonSchema: ForgeSchemaHelper.SubroutineAction_ParallelSubroutineActions, treeName: "RootTree");

            // Test - WalkTree to execute a Subroutine node with 2 SubroutineActions and a regular Action in parallel.
            //        Confirm parallel actions execute successfully.
            string actualStatus = this.session.WalkTree("Root").GetAwaiter().GetResult();
            Assert.AreEqual("RanToCompletion", actualStatus);

            ActionResponse subroutineActionResponse = this.session.GetOutput("Root_Subroutine_One");
            Assert.AreEqual(
                "TestValueOne",
                subroutineActionResponse.Status,
                "Expected to successfully retrieve the output value from the action that matches the last action response of the subroutine tree.");

            subroutineActionResponse = this.session.GetOutput("Root_Subroutine_Two");
            Assert.AreEqual(
                "TestValueTwo",
                subroutineActionResponse.Status,
                "Expected to successfully retrieve the output value from the action that matches the last action response of the subroutine tree.");

            ActionResponse actionResponse = this.session.GetOutput("Root_CollectDiagnosticsAction");
            Assert.AreEqual(
                "Success",
                actionResponse.Status,
                "Expected to successfully read ActionResponse.Status.");
        }

        [TestMethod]
        public void Test_SubroutineAction_FailsOnActionTreeNodeType_Failure()
        {
            this.TestSubroutineInitialize(jsonSchema: ForgeSchemaHelper.SubroutineAction_FailsOnActionTreeNodeType, treeName: "RootTree");

            // Test - WalkTree and fail to execute an Action type node containing a SubroutineAction.
            string actual;
            Assert.ThrowsException<ArgumentException>(() =>
            {
                actual = this.session.WalkTree("Root").GetAwaiter().GetResult();
            }, "Expected WalkTree to fail because the schema contained a Property that does not exist in ActionDefinition.InputType.");

            actual = this.session.Status;
            Assert.AreEqual(
                "Failed",
                actual,
                "Expected WalkTree to fail because the schema contained a Property that does not exist in ActionDefinition.InputType.");
        }

        [TestMethod]
        public void Test_SubroutineAction_FailsOnNoSubroutineAction_Failure()
        {
            this.TestSubroutineInitialize(jsonSchema: ForgeSchemaHelper.SubroutineAction_FailsOnNoSubroutineAction, treeName: "RootTree");

            // Test - WalkTree and fail to execute a Subroutine type node that does not contain at least one SubroutineAction.
            string actual;
            Assert.ThrowsException<ArgumentException>(() =>
            {
                actual = this.session.WalkTree("Root").GetAwaiter().GetResult();
            }, "Expected WalkTree to fail because the schema contained a Property that does not exist in ActionDefinition.InputType.");

            actual = this.session.Status;
            Assert.AreEqual(
                "Failed",
                actual,
                "Expected WalkTree to fail because the schema contained a Property that does not exist in ActionDefinition.InputType.");
        }

        [TestMethod]
        public void Test_Cycles_Success()
        {
            this.TestInitialize(jsonSchema: ForgeSchemaHelper.CycleSchema);

            // Test - WalkTree that revisits a node multiple times.
            //        Inside the Action, we confirm that GetPreviousActionResponse gets persisted and Action Intermediates get wiped.
            string actualStatus = this.session.WalkTree("Root").GetAwaiter().GetResult();
            Assert.AreEqual("RanToCompletion_NoChildMatched", actualStatus);

            ActionResponse actionResponse = this.session.GetLastActionResponse();
            Assert.AreEqual(
                3,
                (int)actionResponse.Output,
                "Expected to successfully retrieve the output value from the action that matches the last action response of the subroutine tree.");
        }

        [TestMethod]
        public void Test_Cycles_RevisitSubroutineActionUsesDifferentSessionId_Success()
        {
            this.TestSubroutineInitialize(jsonSchema: ForgeSchemaHelper.Cycle_SubroutineActionUsesDifferentSessionId);

            // Test - WalkTree that revisits a Subroutine node multiple times.
            //        Confirm different SessionIds get used each time we revisit the SubroutineAction.
            string actualStatus = this.session.WalkTree("Root").GetAwaiter().GetResult();
            Assert.AreEqual("RanToCompletion_NoChildMatched", actualStatus);

            string rootSessionId = this.session.Parameters.RootSessionId.ToString();
            ActionResponse previousActionResponse = this.forgeState.GetValue<ActionResponse>("Root_Subroutine" + TreeWalkerSession.PreviousActionResponseSuffix).GetAwaiter().GetResult();
            ActionResponse actionResponse = this.session.GetOutput("Root_Subroutine");

            Assert.AreNotEqual(
                previousActionResponse.Status,
                actionResponse.Status,
                "Expected to successfully retrieve the output value from the action that matches the last action response of the subroutine tree.");

            Assert.AreNotEqual(
                rootSessionId,
                previousActionResponse.Status);

            Assert.AreNotEqual(
                rootSessionId,
                actionResponse.Status);
        }

        /// <summary>
        /// Used to test ExternalExecutors.
        /// </summary>
        private static async Task<object> External(string expression, CancellationToken token)
        {
            // External executes the expression and returns.
            await Task.Delay(1, token);
            return expression + "_Executed";
        }

        /// <summary>
        /// Used to test SubroutineActions.
        /// </summary>
        private TreeWalkerSession InitializeSubroutineTree(SubroutineInput subroutineInput, Guid subroutineSessionId, TreeWalkerParameters parentParameters)
        {
            string jsonSchema = JsonConvert.SerializeObject(forgeTrees[subroutineInput.TreeName]);
            TreeWalkerParameters subroutineParameters = new TreeWalkerParameters(
                subroutineSessionId,
                jsonSchema,
                new ForgeDictionary(new Dictionary<string, object>(), parentParameters.RootSessionId, subroutineSessionId),
                this.callbacks,
                this.token)
            {
                UserContext = this.UserContext,
                ForgeActionsAssembly = typeof(CollectDiagnosticsAction).Assembly,
                InitializeSubroutineTree = this.InitializeSubroutineTree,
                RootSessionId = parentParameters.RootSessionId,
                TreeName = subroutineInput.TreeName,
                TreeInput = subroutineInput.TreeInput
            };

            return new TreeWalkerSession(subroutineParameters);
        }
    }
}<|MERGE_RESOLUTION|>--- conflicted
+++ resolved
@@ -16,22 +16,9 @@
     using System.Threading.Tasks;
     using Microsoft.VisualStudio.TestTools.UnitTesting;
 
-<<<<<<< HEAD
-<<<<<<< HEAD
-    using Forge.DataContracts;
-    using Forge.TreeWalker;
-    using Forge.TreeWalker.ForgeExceptions;
-=======
-=======
->>>>>>> 84c66003
-    using Microsoft.Forge.Attributes;
     using Microsoft.Forge.DataContracts;
     using Microsoft.Forge.TreeWalker;
     using Microsoft.Forge.TreeWalker.ForgeExceptions;
-<<<<<<< HEAD
->>>>>>> 148edc7... Changing assembly and namespace to Microsoft.Forge.TreeWalker.
-=======
->>>>>>> 84c66003
     using Newtonsoft.Json;
 
     [TestClass]
